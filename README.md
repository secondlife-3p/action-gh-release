
<div align="center">
  📦 :octocat:
</div>
<h1 align="center">
  action gh-release
</h1>

<p align="center">
   A GitHub Action for creating GitHub Releases on Linux, Windows, and macOS virtual environments
</p>

<div align="center">
  <img src="demo.png"/>
</div>

<div align="center">
  <a href="https://github.com/softprops/action-gh-release/actions">
		<img src="https://github.com/softprops/action-gh-release/workflows/Main/badge.svg"/>
	</a>
</div>


<br />

## 🤸 Usage

### 🚥 Limit releases to pushes to tags

Typically usage of this action involves adding a step to a build that
is gated pushes to git tags. You may find `step.if` field helpful in accomplishing this
as it maximizes the reuse value of your workflow for non-tag pushes.

Below is a simple example of `step.if` tag gating

```yaml
name: Main

on: push

jobs:
  build:
    runs-on: ubuntu-latest
    steps:
      - name: Checkout
        uses: actions/checkout@v2
      - name: Release
        uses: softprops/action-gh-release@v1
        if: startsWith(github.ref, 'refs/tags/')
```

You can also use push config tag filter

```yaml
name: Main

on:
  push:
    tags:
      - 'v*.*.*'

jobs:
  build:
    runs-on: ubuntu-latest
    steps:
      - name: Checkout
        uses: actions/checkout@v2
      - name: Release
        uses: softprops/action-gh-release@v1
```

### ⬆️ Uploading release assets

You can configure a number of options for your
GitHub release and all are optional.

A common case for GitHub releases is to upload your binary after its been validated and packaged.
Use the `with.files` input to declare a newline-delimited list of glob expressions matching the files
you wish to upload to GitHub releases. If you'd like you can just list the files by name directly.

Below is an example of uploading a single asset named `Release.txt`

```yaml
name: Main

on: push

jobs:
  build:
    runs-on: ubuntu-latest
    steps:
      - name: Checkout
        uses: actions/checkout@v2
      - name: Build
        run: echo ${{ github.sha }} > Release.txt
      - name: Test
        run: cat Release.txt
      - name: Release
        uses: softprops/action-gh-release@v1
        if: startsWith(github.ref, 'refs/tags/')
        with:
          files: Release.txt
```

Below is an example of uploading more than one asset with a GitHub release

```yaml
name: Main

on: push

jobs:
  build:
    runs-on: ubuntu-latest
    steps:
      - name: Checkout
        uses: actions/checkout@v2
      - name: Build
        run: echo ${{ github.sha }} > Release.txt
      - name: Test
        run: cat Release.txt
      - name: Release
        uses: softprops/action-gh-release@v1
        if: startsWith(github.ref, 'refs/tags/')
        with:
          files: |
            Release.txt
            LICENSE
```

> **⚠️ Note:** Notice the `|` in the yaml syntax above ☝️. That let's you effectively declare a multi-line yaml string. You can learn more about multi-line yaml syntax [here](https://yaml-multiline.info)

### 📝 External release notes

Many systems exist that can help generate release notes for you. This action supports
loading release notes from a path in your repository's build to allow for the flexibility
of using any changelog generator for your releases, including a human 👩‍💻

```yaml
name: Main

on: push

jobs:
  build:
    runs-on: ubuntu-latest
    steps:
      - name: Checkout
        uses: actions/checkout@v2
      - name: Generate Changelog
        run: echo "# Good things have arrived" > ${{ github.workflow }}-CHANGELOG.txt
      - name: Release
        uses: softprops/action-gh-release@v1
        if: startsWith(github.ref, 'refs/tags/')
        with:
          body_path: ${{ github.workflow }}-CHANGELOG.txt
<<<<<<< HEAD
=======
        env:
          GITHUB_TOKEN: ${{ secrets.GITHUB_TOKEN }}
	  GITHUB_REPOSITORY: my_gh_org/my_gh_repo
>>>>>>> 1f8f474a
```

### 💅 Customizing

#### inputs

The following are optional as `step.with` keys

<<<<<<< HEAD
| Name                      | Type    | Description                                                                                 |
|---------------------------|---------|---------------------------------------------------------------------------------------------|
| `body`                    | String  | Text communicating notable changes in this release                                          |
| `body_path`               | String  | Path to load text communicating notable changes in this release                             |
| `draft`                   | Boolean | Indicator of whether or not this release is a draft                                         |
| `prerelease`              | Boolean | Indicator of whether or not is a prerelease                                                 |
| `files`                   | String  | Newline-delimited globs of paths to assets to upload for release                            |
| `name`                    | String  | Name of the release. defaults to tag name                                                   |
| `tag_name`                | String  | Name of a tag. defaults to `github.ref`                                                     |
| `repository`              | String  | Name of a target repository in `<owner>/<repo>` format. Defaults to the current repository. |
| `fail_on_unmatched_files` | Boolean | Indicator of whether to fail if any of the `files` globs match nothing                      |
| `token`                   | String  | Secret GitHub Personal Access Token. Defaults to `${{ github.token }}`                      |
=======
| Name                      | Type    | Description                                                           |
|---------------------------|---------|-----------------------------------------------------------------------|
| `body`                    | String  | Text communicating notable changes in this release                    |
| `body_path`               | String  | Path to load text communicating notable changes in this release       |
| `draft`                   | Boolean | Indicator of whether or not this release is a draft                   |
| `prerelease`              | Boolean | Indicator of whether or not is a prerelease                           |
| `files`                   | String  | Newline-delimited globs of paths to assets to upload for release      |
| `name`                    | String  | Name of the release. defaults to tag name                             |
| `tag_name`                | String  | Name of a tag. defaults to `github.ref`                               |
| `fail_on_unmatched_files` | Boolean | Indicator of whether to fail if any of the `files` globs match nothing|
>>>>>>> 1f8f474a

💡When providing a `body` and `body_path` at the same time, `body_path` will be attempted first, then falling back on `body` if the path can not be read from.

#### outputs

The following outputs can be accessed via `${{ steps.<step-id>.outputs }}` from this action

<<<<<<< HEAD
| Name        | Type    | Description                    |
|-------------|---------|--------------------------------|
| `url`       | String  | Github.com URL for the release |
=======
| Name        | Type    | Description                                                     |
|-------------|---------|-----------------------------------------------------------------|
| `url`       | String  | Github.com URL for the release                                  |
| `upload_url`| String  | URL for uploading assets to the release                         |
>>>>>>> 1f8f474a


#### environment variables

The following `step.env` keys are allowed as a fallback but deprecated in favor of using inputs.

<<<<<<< HEAD
| Name           | Description                           |
|----------------|---------------------------------------|
| `GITHUB_TOKEN` | GITHUB_TOKEN as provided by `secrets` |
=======
| Name           | Description                          |
|----------------|--------------------------------------|
| `GITHUB_TOKEN` | GITHUB_TOKEN as provided by `secrets`|
| `GITHUB_REPOSITORY` | Name of a target repository in `<owner>/<repo>` format. defaults to the current repository|
>>>>>>> 1f8f474a


> **⚠️ Note:** This action was previously implemented as a Docker container, limiting its use to GitHub Actions Linux virtual environments only. With recent releases, we now support cross platform usage. You'll need to remove the `docker://` prefix in these versions

Doug Tangren (softprops) 2019<|MERGE_RESOLUTION|>--- conflicted
+++ resolved
@@ -154,12 +154,8 @@
         if: startsWith(github.ref, 'refs/tags/')
         with:
           body_path: ${{ github.workflow }}-CHANGELOG.txt
-<<<<<<< HEAD
-=======
         env:
-          GITHUB_TOKEN: ${{ secrets.GITHUB_TOKEN }}
-	  GITHUB_REPOSITORY: my_gh_org/my_gh_repo
->>>>>>> 1f8f474a
+          GITHUB_REPOSITORY: my_gh_org/my_gh_repo
 ```
 
 ### 💅 Customizing
@@ -168,20 +164,6 @@
 
 The following are optional as `step.with` keys
 
-<<<<<<< HEAD
-| Name                      | Type    | Description                                                                                 |
-|---------------------------|---------|---------------------------------------------------------------------------------------------|
-| `body`                    | String  | Text communicating notable changes in this release                                          |
-| `body_path`               | String  | Path to load text communicating notable changes in this release                             |
-| `draft`                   | Boolean | Indicator of whether or not this release is a draft                                         |
-| `prerelease`              | Boolean | Indicator of whether or not is a prerelease                                                 |
-| `files`                   | String  | Newline-delimited globs of paths to assets to upload for release                            |
-| `name`                    | String  | Name of the release. defaults to tag name                                                   |
-| `tag_name`                | String  | Name of a tag. defaults to `github.ref`                                                     |
-| `repository`              | String  | Name of a target repository in `<owner>/<repo>` format. Defaults to the current repository. |
-| `fail_on_unmatched_files` | Boolean | Indicator of whether to fail if any of the `files` globs match nothing                      |
-| `token`                   | String  | Secret GitHub Personal Access Token. Defaults to `${{ github.token }}`                      |
-=======
 | Name                      | Type    | Description                                                           |
 |---------------------------|---------|-----------------------------------------------------------------------|
 | `body`                    | String  | Text communicating notable changes in this release                    |
@@ -192,7 +174,7 @@
 | `name`                    | String  | Name of the release. defaults to tag name                             |
 | `tag_name`                | String  | Name of a tag. defaults to `github.ref`                               |
 | `fail_on_unmatched_files` | Boolean | Indicator of whether to fail if any of the `files` globs match nothing|
->>>>>>> 1f8f474a
+| `token`                   | String  | Secret GitHub Personal Access Token. Defaults to `${{ github.token }}`|
 
 💡When providing a `body` and `body_path` at the same time, `body_path` will be attempted first, then falling back on `body` if the path can not be read from.
 
@@ -200,32 +182,20 @@
 
 The following outputs can be accessed via `${{ steps.<step-id>.outputs }}` from this action
 
-<<<<<<< HEAD
-| Name        | Type    | Description                    |
-|-------------|---------|--------------------------------|
-| `url`       | String  | Github.com URL for the release |
-=======
 | Name        | Type    | Description                                                     |
 |-------------|---------|-----------------------------------------------------------------|
 | `url`       | String  | Github.com URL for the release                                  |
 | `upload_url`| String  | URL for uploading assets to the release                         |
->>>>>>> 1f8f474a
 
 
 #### environment variables
 
 The following `step.env` keys are allowed as a fallback but deprecated in favor of using inputs.
 
-<<<<<<< HEAD
-| Name           | Description                           |
-|----------------|---------------------------------------|
-| `GITHUB_TOKEN` | GITHUB_TOKEN as provided by `secrets` |
-=======
-| Name           | Description                          |
-|----------------|--------------------------------------|
-| `GITHUB_TOKEN` | GITHUB_TOKEN as provided by `secrets`|
+| Name           | Description                                                                                    |
+|----------------|------------------------------------------------------------------------------------------------|
+| `GITHUB_TOKEN` | GITHUB_TOKEN as provided by `secrets`                                                          |
 | `GITHUB_REPOSITORY` | Name of a target repository in `<owner>/<repo>` format. defaults to the current repository|
->>>>>>> 1f8f474a
 
 
 > **⚠️ Note:** This action was previously implemented as a Docker container, limiting its use to GitHub Actions Linux virtual environments only. With recent releases, we now support cross platform usage. You'll need to remove the `docker://` prefix in these versions
